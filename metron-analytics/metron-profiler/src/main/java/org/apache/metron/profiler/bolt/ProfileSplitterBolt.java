--- conflicted
+++ resolved
@@ -155,30 +155,16 @@
       LOG.debug("Received null message. Nothing to do.");
       return;
     }
-    JSONObject message = (JSONObject) parser.parse(new String(data, "UTF8"));
 
     // ensure there is a valid profiler configuration
     ProfilerConfig config = getProfilerConfig();
-<<<<<<< HEAD
-    if(config != null && config.getProfiles().size() > 0) {
-      routeMessage(input, message, config);
-
-    } else if(LOG.isDebugEnabled()) {
-      LOG.debug("No Profiler configuration found.  Nothing to do.");
-    }
-=======
     if(config == null || getProfilerConfig().getProfiles().size() == 0) {
       LOG.debug("No Profiler configuration found. Nothing to do.");
       return;
     }
 
-    // what time is it?
-    Clock clock = clockFactory.createClock(config);
-    Optional<Long> timestamp = clock.currentTimeMillis(message);
-
-    // route the message.  if a message does not contain the timestamp field, it cannot be routed.
-    timestamp.ifPresent(ts -> routeMessage(input, message, config, ts));
->>>>>>> d32bd50d
+    JSONObject message = (JSONObject) parser.parse(new String(data, "UTF8"));
+    routeMessage(input, message, config);
   }
 
   /**

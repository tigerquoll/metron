--- conflicted
+++ resolved
@@ -21,8 +21,6 @@
 
 ## 0.6.0 to 0.6.1
 
-<<<<<<< HEAD
-=======
 ### [METRON-1834: Migrate Elasticsearch from TransportClient to new Java REST API](https://issues.apache.org/jira/browse/METRON-1834)
 The Elasticsearch Java client has now been migrated from TransportClient to the new Java REST client. The motivation for this change
 is that TransportClient will be deprecated in Elasticsearch 7.0 and removed entirely in 8.0. See [ES Java API ](https://www.elastic.co/guide/en/elasticsearch/client/java-api/5.6/client.html) for more details.
@@ -30,7 +28,6 @@
 as well as a mapping from the old properties to the new can be found in [metron-elasticsearch](metron-platform/metron-elasticsearch/README.md#Properties) under `es.client.settings`.
 
 
->>>>>>> 8bf3b6ec
 ### [METRON-1855: Make unified enrichment topology the default and deprecate split-join](https://issues.apache.org/jira/browse/METRON-1855)
 The unified enrichment topology will be the new default in this release,
 and the split-join enrichment topology is now considered deprecated.
